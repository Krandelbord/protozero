# first inherit from env
CXX := $(CXX)
CXXFLAGS := $(CXXFLAGS)
LDFLAGS := $(LDFLAGS)
COMMON_FLAGS = -Wall -Wsign-compare -Wsign-conversion -Wshadow -Wunused-parameter -pedantic -fvisibility-inlines-hidden -std=c++11
RELEASE_FLAGS = -O3 -DNDEBUG -finline-functions -march=native -DSINGLE_THREADED -Wpadded
DEBUG_FLAGS = -O0 -g -DDEBUG -fno-inline-functions

OS:=$(shell uname -s)
ifeq ($(OS),Darwin)
    CXXFLAGS += -stdlib=libc++
    LDFLAGS += -stdlib=libc++
endif

<<<<<<< HEAD
./test/test: pbf.hpp
	$(CXX) $(CXXFLAGS) $(COMMON_FLAGS) $(RELEASE_FLAGS) $(LDFLAGS) test/test.cpp -o ./test/test -lz
=======
UNIT_TESTS=$(wildcard test/t/*/runtest.cpp)

./test/test: test/test.cpp pbf.hpp $(UNIT_TESTS)
	$(CXX) -Itest $(CXXFLAGS) $(LDFLAGS) test/test.cpp $(UNIT_TESTS) -o ./test/test -lz
>>>>>>> 7c600c60

test: ./test/test
	./test/test

coverage:
	mkdir -p ./out
	$(CXX) -o out/cov-test --coverage test/test.cpp -I./ $(CXXFLAGS) $(COMMON_FLAGS) $(DEBUG_FLAGS) $(LDFLAGS)

clean:
	rm -f ./test/test
	rm -rf ./out
	rm -f test.gc*

.PHONY: test<|MERGE_RESOLUTION|>--- conflicted
+++ resolved
@@ -3,7 +3,7 @@
 CXXFLAGS := $(CXXFLAGS)
 LDFLAGS := $(LDFLAGS)
 COMMON_FLAGS = -Wall -Wsign-compare -Wsign-conversion -Wshadow -Wunused-parameter -pedantic -fvisibility-inlines-hidden -std=c++11
-RELEASE_FLAGS = -O3 -DNDEBUG -finline-functions -march=native -DSINGLE_THREADED -Wpadded
+RELEASE_FLAGS = -O3 -DNDEBUG -march=native -Wpadded
 DEBUG_FLAGS = -O0 -g -DDEBUG -fno-inline-functions
 
 OS:=$(shell uname -s)
@@ -12,15 +12,10 @@
     LDFLAGS += -stdlib=libc++
 endif
 
-<<<<<<< HEAD
-./test/test: pbf.hpp
-	$(CXX) $(CXXFLAGS) $(COMMON_FLAGS) $(RELEASE_FLAGS) $(LDFLAGS) test/test.cpp -o ./test/test -lz
-=======
 UNIT_TESTS=$(wildcard test/t/*/runtest.cpp)
 
 ./test/test: test/test.cpp pbf.hpp $(UNIT_TESTS)
-	$(CXX) -Itest $(CXXFLAGS) $(LDFLAGS) test/test.cpp $(UNIT_TESTS) -o ./test/test -lz
->>>>>>> 7c600c60
+	$(CXX) -Itest $(CXXFLAGS) $(COMMON_FLAGS) $(RELEASE_FLAGS) $(LDFLAGS) test/test.cpp $(UNIT_TESTS) -o ./test/test -lz
 
 test: ./test/test
 	./test/test
